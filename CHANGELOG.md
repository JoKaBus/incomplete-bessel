<!--
<<<<<<< HEAD
SPDX-FileCopyrightText: 2024 Andreas Buchheit <buchheit@num.uni-sb.de>
SPDX-FileCopyrightText: 2024 Jan Schmitz <schmitz@num.uni-sb.de>
SPDX-FileCopyrightText: 2024 Jonathan Busse <jonathan@jbusse.de>
SPDX-FileCopyrightText: 2024 Ruben Gutendorf <ruben.gutendorf@uni-saarland.de>
=======
SPDX-FileCopyrightText: 2025 Andreas Buchheit <buchheit@num.uni-sb.de>
SPDX-FileCopyrightText: 2025 Jan Schmitz <schmitz@num.uni-sb.de>
SPDX-FileCopyrightText: 2025 Jonathan Busse <jonathan@jbusse.de>
SPDX-FileCopyrightText: 2025 Ruben Gutendorf <ruben.gutendorf@uni-saarland.de>
>>>>>>> e5db53af

SPDX-License-Identifier: AGPL-3.0-only
-->

# Changelog

<<<<<<< HEAD
## [0.5.0] - unreleased
### Breaking Changes
- Reduced cutoff around zero in `crandall_g` from `src/crandall.c` from $2^{-62}$ to $10^{-64}$. This ensures the correct evaluation close to the singularity.
- Reduced cutoff around $\boldsymbol y^2 = 0$ in `zeta.c` from $2^{-32}$ element wise to $10^{-64}$ for the scalar product. This ensures the correct evaluation close to the singularity.


### Added
- Tests that ensure that EpsteinZeta can be expressed as EpsteinZetaReg + singularity.
- Example notebook `examples/mathematica/EpsteinLibBenchmark.wls` that compares the (regularized) Epstein zeta function to known formulas in special cases.
- Improved unit test terminal output formatting and enhanced test result reporting.

### Fixed
- Increased edge case parameter in `assignzArgBound` in `src/crandall.c` from $10^{16}$ to `DBL_MAX` from `<float.h>` to ensure that the asymptotic method is not used for large $|\nu|$.
- Added correction term for non-diagonal matrixes in $\nu = d+2 k$ for the regularized Epstein zeta function.
- Removed special use of asymptotic expansion around $\nu = 2$ and $\nu=4$ which reduces the error from $<10^{-11}$to $<10^{-14}$.
- Fixed special cases `NU` element of $\{\ldots,-4,-2,0,2,3,4,\ldots\}$ for evaluation of `python examples/python/sem_gaussian_1d.py --nu [NU]`.
- Introduced variable `zArgBoundReci` analogous to `zArgBound` for arguments `dim - NU` instead of `NU` in reciprocal sums in `zeta.c`.
- Bounds for asymptotic expansion changed to guarantee precision of $10^{-18}$ instead of $10^{-16}$.

## [0.4.2] - unreleased
=======
## [0.5.0] - 2025-07-10
>>>>>>> e5db53af

### Added
- Tests that ensure that EpsteinZeta can be expressed as EpsteinZetaReg + singularity
- Standalone example notebook `examples/mathematica/BenchmarkQuick.wls` that compares the (regularized) Epstein zeta function to known formulas in special cases
- Extensive example notebook `examples/mathematica/BenchmarkAndPaperFigures.wls` that reproduces every figure from "Computation and Properties of the Epstein zeta function"
- Executables `./build/src/tests/epsteinlib_benchmark_gamma` and `./build/src/tests/epsteinlib_benchmark_epstein` that generate benchmark values for the above notebook
- Improved unit test terminal output formatting and expressive test result reporting
- Python wrapper now uses `Union` from `typing` to support Python versions $<3.10$
- Python wrapper supports any `np.floating[Any]` or `np.integer[Any]` type arrays for `A`, `x`, and `y`
- Loading message of `<<"EpsteinZeta.wl"` in Mathematica can now be suppressed using `Quiet`, e.g. `Quiet@<<"EpsteinZeta.wl"`

### Fixed
- Increased edge case parameter in `assignzArgBound` in `src/crandall.c` from $10^{16}$ to `DBL_MAX` from `<float.h>` to ensure that the asymptotic method is not used for large $|\nu|$
- Added correction term for non-diagonal matrixes in $\nu = d+2 k$ for the regularized Epstein zeta function
- Removed special use of asymptotic expansion around $\nu = 2$ and $\nu=4$, which reduces the error from $<10^{-11}$ to $<10^{-14}$
- Fixed special cases `NU` element of $\{\ldots,-4,-2,0,2,3,4,\ldots\}$ for evaluation of `python examples/python/sem_gaussian_1d.py --nu [NU]`
- Reduced cutoff around zero in `crandall_g` from `src/crandall.c` from $2^{-62}$ to $10^{-64}$. This ensures the correct evaluation close to the singularity
- Reduced cutoff around $\boldsymbol y^2 = 0$ in `zeta.c` from $2^{-32}$ element wise to $10^{-64}$ for the scalar product, this ensures the correct evaluation close to the singularity

## [0.4.1] - 2024-12-29
### Fixed
- pypi release

## [0.4.0] - 2024-12-29
### Breaking Changes
- Shared library is now called `libepstein.so`
- Moved Python library from `epsteinlib` nix package to `epsteinlib_python`

### Added
- Build support as meson subproject
- Build support on Windows
- Mathematica interface
- Epstein zeta regularized evaluates at $\nu=-2\mathbb N$
- Github CI

### Fixed
- macOS builds with Python 3.8

## [0.3.0] - 2024-08-19

### Breaking Changes
- Changed function signatures: unified type of `dim` to `unsigned int`

### Changed
- Removed lapack dependency
- Added Kahan summation to improve cutoff error

### Added
- Added Python interface

### Fixed
- Increased stability of gamma function for small values of `x` and negative `nu`

## [0.2.0] - 2024-06-26

### Breaking Changes
- Moved `epsteinZeta.h` to `/include`

### Changed
- Renamed `__epsteinZeta` to `epsteinZetaInternal`
- Removed underscores in front of include guards
- Added `[in]`, `[out]` in documentation to indicate whether vectors may be overwritten
- Changed dynamic memory allocation to static memory allocation to improve performance
- Marked constants as `static`
- Marked unchanged vectors as `const` in `tools.h`

### Added
- Added regularized Epstein zeta function `epsteinZetaReg`

### Fixed
- `egf_gammaStar` works for small `x` and negative `a`

## [0.1.0] - 2024-06-14

_First release._<|MERGE_RESOLUTION|>--- conflicted
+++ resolved
@@ -1,45 +1,15 @@
 <!--
-<<<<<<< HEAD
-SPDX-FileCopyrightText: 2024 Andreas Buchheit <buchheit@num.uni-sb.de>
-SPDX-FileCopyrightText: 2024 Jan Schmitz <schmitz@num.uni-sb.de>
-SPDX-FileCopyrightText: 2024 Jonathan Busse <jonathan@jbusse.de>
-SPDX-FileCopyrightText: 2024 Ruben Gutendorf <ruben.gutendorf@uni-saarland.de>
-=======
 SPDX-FileCopyrightText: 2025 Andreas Buchheit <buchheit@num.uni-sb.de>
 SPDX-FileCopyrightText: 2025 Jan Schmitz <schmitz@num.uni-sb.de>
 SPDX-FileCopyrightText: 2025 Jonathan Busse <jonathan@jbusse.de>
 SPDX-FileCopyrightText: 2025 Ruben Gutendorf <ruben.gutendorf@uni-saarland.de>
->>>>>>> e5db53af
 
 SPDX-License-Identifier: AGPL-3.0-only
 -->
 
 # Changelog
 
-<<<<<<< HEAD
-## [0.5.0] - unreleased
-### Breaking Changes
-- Reduced cutoff around zero in `crandall_g` from `src/crandall.c` from $2^{-62}$ to $10^{-64}$. This ensures the correct evaluation close to the singularity.
-- Reduced cutoff around $\boldsymbol y^2 = 0$ in `zeta.c` from $2^{-32}$ element wise to $10^{-64}$ for the scalar product. This ensures the correct evaluation close to the singularity.
-
-
-### Added
-- Tests that ensure that EpsteinZeta can be expressed as EpsteinZetaReg + singularity.
-- Example notebook `examples/mathematica/EpsteinLibBenchmark.wls` that compares the (regularized) Epstein zeta function to known formulas in special cases.
-- Improved unit test terminal output formatting and enhanced test result reporting.
-
-### Fixed
-- Increased edge case parameter in `assignzArgBound` in `src/crandall.c` from $10^{16}$ to `DBL_MAX` from `<float.h>` to ensure that the asymptotic method is not used for large $|\nu|$.
-- Added correction term for non-diagonal matrixes in $\nu = d+2 k$ for the regularized Epstein zeta function.
-- Removed special use of asymptotic expansion around $\nu = 2$ and $\nu=4$ which reduces the error from $<10^{-11}$to $<10^{-14}$.
-- Fixed special cases `NU` element of $\{\ldots,-4,-2,0,2,3,4,\ldots\}$ for evaluation of `python examples/python/sem_gaussian_1d.py --nu [NU]`.
-- Introduced variable `zArgBoundReci` analogous to `zArgBound` for arguments `dim - NU` instead of `NU` in reciprocal sums in `zeta.c`.
-- Bounds for asymptotic expansion changed to guarantee precision of $10^{-18}$ instead of $10^{-16}$.
-
-## [0.4.2] - unreleased
-=======
 ## [0.5.0] - 2025-07-10
->>>>>>> e5db53af
 
 ### Added
 - Tests that ensure that EpsteinZeta can be expressed as EpsteinZetaReg + singularity

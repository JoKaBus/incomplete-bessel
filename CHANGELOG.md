<!--
SPDX-FileCopyrightText: 2024 Andreas Buchheit <buchheit@num.uni-sb.de>
SPDX-FileCopyrightText: 2024 Jan Schmitz <schmitz@num.uni-sb.de>
SPDX-FileCopyrightText: 2024 Jonathan Busse <jonathan.busse@dlr.de>
SPDX-FileCopyrightText: 2024 Ruben Gutendorf <ruben.gutendorf@uni-saarland.de>

SPDX-License-Identifier: AGPL-3.0-only
-->

# Changelog

## [0.5.0] - unreleased
### Breaking Changes
- Reduced cutoff around zero in `crandall_g` from `src/crandall.c` from $2^{-62}$ to $10^{-64}$. This ensures the correct evaluation close to the singularity.
- Reduced cutoff around $\boldsymbol y^2 = 0$ in `zeta.c` from $2^{-32}$ element wise to $10^{-64}$ for the scalar product. This ensures the correct evaluation close to the singularity.


### Added
- Tests that ensure that EpsteinZeta can be expressed as EpsteinZetaReg + singularity.
- Example notebook `examples/mathematica/EpsteinLibBenchmark.wls` that compares the (regularized) Epstein zeta function to known formulas in special cases.
- Improved unit test terminal output formatting and enhanced test result reporting.

### Fixed
- Increased edge case parameter in `assignzArgBound` in `src/crandall.c` from $10^{16}$ to `DBL_MAX` from `<float.h>` to ensure that the asymptotic method is not used for large $|\nu|$.
- Added correction term for non-diagonal matrixes in $\nu = d+2 k$ for the regularized Epstein zeta function.
- Removed special use of asymptotic expansion around $\nu = 2$ and $\nu=4$ which reduces the error from $<10^{-11}$to $<10^{-14}$.
- Fixed special cases `NU` element of $\{\ldots,-4,-2,0,2,3,4,\ldots\}$ for evaluation of `python examples/python/sem_gaussian_1d.py --nu [NU]`.
<<<<<<< HEAD
- Introduced variable `zArgBoundReci` analogous to `zArgBound` for arguments `dim - NU` instead of `NU` in reciprocal sums in `zeta.c`.
- Bounds for asymptotic expansion changed to guarantee precision of $10^{-18}$ instead of $10^{-16}$.
=======
>>>>>>> 9277ac7e

## [0.4.2] - unreleased

### Added
- Python wrapper now uses `Union` from `typing` to support Python versions $<3.10$
- Python wrapper supports any `np.floating[Any]` or `np.integer[Any]` type arrays for `A`, `x`, and `y`
- Loading message of `<<"EpsteinZeta.wl"` in Mathematica can now be suppressed using `Quiet`, e.g. `Quiet@<<"EpsteinZeta.wl"`

## [0.4.1] - 2024-12-29
### Fixed
- pypi release

## [0.4.0] - 2024-12-29
### Breaking Changes
- Shared library is now called `libepstein.so`
- Moved Python library from `epsteinlib` nix package to `epsteinlib_python`

### Added
- Build support as meson subproject
- Build support on Windows
- Mathematica interface
- Epstein zeta regularized evaluates at $\nu=-2\mathbb N$
- Github CI

### Fixed
- macOS builds with Python 3.8

## [0.3.0] - 2024-08-19

### Breaking Changes
- Changed function signatures: unified type of `dim` to `unsigned int`

### Changed
- Removed lapack dependency
- Added Kahan summation to improve cutoff error

### Added
- Added Python interface

### Fixed
- Increased stability of gamma function for small values of `x` and negative `nu`

## [0.2.0] - 2024-06-26

### Breaking Changes
- Moved `epsteinZeta.h` to `/include`

### Changed
- Renamed `__epsteinZeta` to `epsteinZetaInternal`
- Removed underscores in front of include guards
- Added `[in]`, `[out]` in documentation to indicate whether vectors may be overwritten
- Changed dynamic memory allocation to static memory allocation to improve performance
- Marked constants as `static`
- Marked unchanged vectors as `const` in `tools.h`

### Added
- Added regularized Epstein zeta function `epsteinZetaReg`

### Fixed
- `egf_gammaStar` works for small `x` and negative `a`

## [0.1.0] - 2024-06-14

_First release._<|MERGE_RESOLUTION|>--- conflicted
+++ resolved
@@ -25,11 +25,8 @@
 - Added correction term for non-diagonal matrixes in $\nu = d+2 k$ for the regularized Epstein zeta function.
 - Removed special use of asymptotic expansion around $\nu = 2$ and $\nu=4$ which reduces the error from $<10^{-11}$to $<10^{-14}$.
 - Fixed special cases `NU` element of $\{\ldots,-4,-2,0,2,3,4,\ldots\}$ for evaluation of `python examples/python/sem_gaussian_1d.py --nu [NU]`.
-<<<<<<< HEAD
 - Introduced variable `zArgBoundReci` analogous to `zArgBound` for arguments `dim - NU` instead of `NU` in reciprocal sums in `zeta.c`.
 - Bounds for asymptotic expansion changed to guarantee precision of $10^{-18}$ instead of $10^{-16}$.
-=======
->>>>>>> 9277ac7e
 
 ## [0.4.2] - unreleased
 

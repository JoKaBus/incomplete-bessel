--- conflicted
+++ resolved
@@ -434,16 +434,10 @@
         res = NAN;
     } else {
         double zArgBound = assignzArgBound(nu);
-<<<<<<< HEAD
+        double zArgBoundReci = assignzArgBound(dim - nu);
         double complex s1 = 0;
         double complex s2 = 0;
         double complex nc = 0;
-=======
-        double zArgBoundReci = assignzArgBound(dim - nu);
-        double complex s1;
-        double complex s2;
-        double complex nc;
->>>>>>> ed3e9b95
         double complex rot = 1;
         double complex xfactor = 1;
         double vx[dim];
@@ -458,7 +452,7 @@
             s1 = sum_real(nu, dim, lambda, m_real, x_t2, y_t2, cutoffsReal,
                           zArgBound);
             s2 = sum_fourier(nu, dim, lambda, m_fourier, x_t2, y_t2, cutoffsFourier,
-                             zArgBound) +
+                             zArgBoundReci) +
                  nc;
         } else if (variant == 1) {
             // calculate regularized Epstein zeta function values.
@@ -478,29 +472,17 @@
                           zArgBound) *
                  rot * xfactor;
             xfactor = 1;
-<<<<<<< HEAD
         } else if (variant == 2) {
             // calculate non set zeta  derivative function values.
-            nc = crandall_g_der(dim, dim - nu, y_t1, lambda, zArgBound, alpha);
+            nc = crandall_g_der(dim, dim - nu, y_t1, lambda, zArgBoundReci, alpha);
             rot = cexp(2 * M_PI * I * dot(dim, x_t1, y_t1));
             s2 = sum_fourier_der(nu, dim, lambda, m_fourier, x_t1, y_t2,
-                                 cutoffsFourier, zArgBound, alpha);
+                                 cutoffsFourier, zArgBoundReci, alpha);
             s2 = int_pow(lambda, alphaAbs) * (s2 * rot + nc);
             s1 = sum_real_der(nu, dim, lambda, m_real, x_t2, y_t2, cutoffsReal,
                               zArgBound, alpha) *
                  rot * xfactor;
             xfactor = 1;
-=======
-        } else {
-            // calculate non regularized Epstein Zeta function values.
-            nc = crandall_g(dim, dim - nu, y_t2, lambda, zArgBoundReci) *
-                 cexp(-2 * M_PI * I * dot(dim, x_t2, y_t2));
-            s1 = sum_real(nu, dim, lambda, m_real, x_t2, y_t2, cutoffsReal,
-                          zArgBound);
-            s2 = sum_fourier(nu, dim, lambda, m_fourier, x_t2, y_t2, cutoffsFourier,
-                             zArgBoundReci) +
-                 nc;
->>>>>>> ed3e9b95
         }
         res = xfactor * pow(lambda * lambda / M_PI, -nu / 2.) / tgamma(nu / 2.) *
               (s1 + pow(lambda, dim) * s2);

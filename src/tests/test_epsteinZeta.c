// SPDX-FileCopyrightText: 2024 Jonathan Busse <jonathan@jbusse.de>
//
// SPDX-License-Identifier: AGPL-3.0-only

/**
 * @file test_epsteinZeta.c
 * @brief Benchmarking of the Epstein zeta function.
 */

#include "../tools.h"
#include "epsteinZeta.h"
#include "stdbool.h"
#include "utils.h"
#include <complex.h>
#include <errno.h>
#include <math.h>
#include <stdio.h>
#include <stdlib.h>

#ifndef MAX_PATH_LENGTH
#define MAX_PATH_LENGTH 1024
#endif

#ifndef BASE_PATH
#define BASE_PATH "csv"
#endif

/*!
 * @brief Calculates the singularity of the Epstein zeta function as y approaches
 * zero.
 *
 * @param[in] nu The parameter nu of the Epstein zeta function.
 * @param[in] dim The dimension of the lattice.
 * @param[in] y Pointer to the array of y values.
 * @return The value of the singularity function.
 */
double sHat(double nu, unsigned int dim, double *y) {
    double ySquared = dot(dim, y, y);
    double k = fmax(0., nearbyint((nu - (double)dim) / 2));
    if (nu == (dim + 2 * k)) {
        return pow(M_PI, (2 * k) + (((double)dim) / 2)) /
               tgamma(k + (((double)dim) / 2)) * pow(-1, k + 1) / tgamma(k + 1) *
               pow(ySquared, k) * log(M_PI * ySquared);
    }
    return pow(M_PI, nu - (((double)dim) / 2)) *
           pow(ySquared, (nu - ((double)dim)) / 2) * tgamma(((double)dim - nu) / 2) /
           tgamma(nu / 2);
}

/*!
 * @brief Free memory allocated for test resources.
 *
 * This function deallocates memory that was dynamically allocated for various
 * arrays used in the Epstein zeta function tests.
 *
 * @param[in] a Pointer to the matrix of coefficients.
 * @param[in] nu Pointer to the array of nu values.
 * @param[in] x Pointer to the array of x values.
 * @param[in] y Pointer to the array of y values.
 * @param[in] zetaRef Pointer to the array of reference zeta values.
 */
void freeTestResources(double *a, double *nu, double *x, double *y,
                       double *zetaRef) {
    free(a);
    free(nu);
    free(x);
    free(y);
    free(zetaRef);
}

/*!
<<<<<<< HEAD
=======
 * @brief Reports an error when the Epstein zeta function representation test fails.
 *
 * This function prints detailed information about the test case that failed,
 * including the computed values, error margins, and input parameters.
 *
 * @param[in] valZeta The value computed by epsteinZeta.
 * @param[in] valZetaReg The value computed by the epsteinZetaReg representation.
 * @param[in] errorMaxAbsRel The maximum of absolute and relative errors.
 * @param[in] tol The tolerance level for the test.
 * @param[in] m Pointer to the matrix of coefficients.
 * @param[in] dim The dimension of the lattice.
 * @param[in] nu The parameter nu of the Epstein zeta function.
 * @param[in] x Pointer to the array of x values.
 * @param[in] y Pointer to the array of y values.
 */
void reportEpsteinZetaError(double complex valZeta, double complex valZetaReg,
                            double errorMaxAbsRel, double tol, double *m,
                            unsigned int dim, double nu, double *x, double *y) {
    printf("\n");
    printf("Warning! ");
    printf("epsteinZeta:");
    printf(" %0*.16lf %+.16lf I (epsteinZeta) \n\t\t  != "
           "%.16lf "
           "%+.16lf I (epsteinZetaReg representation)\n",
           4, creal(valZeta), cimag(valZeta), creal(valZetaReg), cimag(valZetaReg));
    printf("Min(Emax, Erel):      %E !< %E  (tolerance)\n", errorMaxAbsRel, tol);
    printf("\n");
    printMatrixUnitTest("m:", m, (int)dim);
    printf("nu:\t\t %.16lf\n", nu);
    printVectorUnitTest("x:\t\t", x, (int)dim);
    printVectorUnitTest("y:\t\t", y, (int)dim);
}

/*!
 * @brief Reports an error when the Epstein zeta function cutoff test fails.
 *
 * @param[in] testCase A string describing the specific test case that failed.
 * @param[in] zeta1 The first computed value of the Epstein zeta function.
 * @param[in] zeta2 The second computed value of the Epstein zeta function for
 * comparison.
 * @param[in] nu The parameter nu of the Epstein zeta function.
 * @param[in] y Pointer to the array of y values.
 * @param[in] dim The dimension of the lattice.
 */
void reportEpsteinZetaCutoffError(const char *testCase, double complex zeta1,
                                  double complex zeta2, double nu, double *y,
                                  unsigned int dim) {
    printf("\n\n");
    printf("Warning! ");
    printf("%s:\n", testCase);
    printf(" %0*.16lf %+.16lf I \n\t\t  != "
           "%.16lf %+.16lf I\n",
           4, creal(zeta1), cimag(zeta1), creal(zeta2), cimag(zeta2));
    printf("nu:\t\t %.16lf\n", nu);
    printf("y:\t\t");
    for (unsigned int i = 0; i < dim; i++) {
        printf("%.32lf", y[i]);
        if (i < dim - 1) {
            printf(", ");
        }
    }
    printf("\n");
}

/*!
>>>>>>> e6064e74
 * @brief Test function for Epstein zeta and Regularized Epstein zeta functions.
 *
 * This function tests both the epsteinZeta and epsteinZetaReg functions by comparing
 * their outputs with reference values read from data files. It performs multiple
 * test cases for each function and reports the number of passed tests.
 *
 * @return number of failed tests.
 */
int test_epsteinZeta_epsteinZetaReg() { // NOLINT
    printf("%s ", __func__);
    char path[MAX_PATH_LENGTH];
    int result = snprintf(path, sizeof(path), "%s/epsteinZeta_Ref.csv", // NOLINT
                          BASE_PATH);
    if (result < 0 || result >= sizeof(path)) {
        return fprintf(stderr, "Error creating file path\n");
    }
    FILE *zetaRegRefData = fopen(path, "r");
    if (zetaRegRefData == NULL) {
        return fprintf(stderr, "Error opening file: %s\n", path);
    }

    int dim = 2;
    double *a = malloc((int)(dim * dim) * sizeof(double)); // NOLINT
    double *nu = malloc(2 * sizeof(double));
    double *x = malloc(dim * sizeof(double));
    double *y = malloc(dim * sizeof(double));
    double *zetaRef = malloc(2 * sizeof(double));
    double complex zetaC;
    double complex zetaM;
    double nuReal;
    double errorAbs;
    double errorRel;
    double errorMaxAbsRel;
    double tol = pow(10, -13);
    int testsPassed = 0;
    int totalTests = 0;
    int testsPassedOverall = 0;
    int totalTestsOverall = 0;

    double errMin = NAN;
    double errMax = NAN;
    double errSum = 0.;

    printf("\n\t ... ");
    printf("processing %s ", path);

    int scanResult;
    char line[256];
    while (fgets(line, sizeof(line), zetaRegRefData) != NULL) {
        scanResult =
            sscanf(line, "%lf,%lf,%lf,%lf,%lf,%lf,%lf,%lf,%lf,%lf,%lf,%lf", // NOLINT
                   nu, nu + 1, a, a + 1, a + 2, a + 3, x, x + 1, y, y + 1, zetaRef,
                   zetaRef + 1);

        if (scanResult != 12) {
            printf("Error reading line: %s\n", line);
            printf("Scanned %d values instead of 12\n", scanResult);
            continue;
        }

        nuReal = nu[0];
        zetaC = epsteinZeta(nuReal, dim, a, x, y);
        zetaM = zetaRef[0] + zetaRef[1] * I;
        errorAbs = errAbs(zetaC, zetaM);
        errorRel = errRel(zetaC, zetaM);
        errorMaxAbsRel = (errorAbs < errorRel) ? errorAbs : errorRel;

        errMin = (errMin < errorMaxAbsRel) ? errMin : errorMaxAbsRel;
        errMax = (errMax > errorMaxAbsRel) ? errMax : errorMaxAbsRel;
        errSum += errorMaxAbsRel;

        if (errorMaxAbsRel < tol) {
            testsPassed++;
        } else {
            printf("\n");
            printf("Warning! ");
            printf("zeta:   ");
            printf(" %0*.16lf %+.16lf I (this implementation) \n\t\t!= "
                   "%.16lf "
                   "%+.16lf I (reference implementation)\n",
                   4, creal(zetaC), cimag(zetaC), creal(zetaM), cimag(zetaM));
            printf("Min(Emax, Erel):      %E !< %E  (tolerance)\n", errorMaxAbsRel,
                   tol);
            printf("\n");
            printMatrixUnitTest("a:", a, dim);
            printf("nu:\t\t %.16lf + %.16lf I\n", nu[0], nu[1]);
            printVectorUnitTest("x:\t\t", x, dim);
            printVectorUnitTest("y:\t\t", y, dim);
        }
        totalTests++;
    }
    printf("\n\t ... ");
    printf("%d out of %d tests passed with tolerance %E.", testsPassed, totalTests,
           tol);
    printf("\t    ");
    printf("[ Error →  min: %E | max: %E | avg: %E ]", errMin, errMax,
           errSum / totalTests);

    errMin = 0.;
    errMax = 0.;
    errSum = 0.;

    testsPassedOverall += testsPassed;
    totalTestsOverall += totalTests;

    totalTests = 0;
    testsPassed = 0;

    if (fclose(zetaRegRefData) != 0) {
        free(a);
        free(nu);
        free(x);
        free(y);
        free(zetaRef);
        return fprintf(stderr, "Error closing file: %d\n", errno);
    }
    result = snprintf(path, sizeof(path), "%s/epsteinZetaReg_Ref.csv", // NOLINT
                      BASE_PATH);
    if (result < 0 || result >= sizeof(path)) {
        free(a);
        free(nu);
        free(x);
        free(y);
        free(zetaRef);
        return fprintf(stderr, "Error creating file path\n");
    }
    zetaRegRefData = fopen(path, "r");
    if (zetaRegRefData == NULL) {
        free(a);
        free(nu);
        free(x);
        free(y);
        free(zetaRef);
        return fprintf(stderr, "Error opening file: %s\n", path);
    }

    printf("\n\t ... ");
    printf("processing file: %s ", path);

    while (fgets(line, sizeof(line), zetaRegRefData) != NULL) {
        scanResult =
            sscanf(line, "%lf,%lf,%lf,%lf,%lf,%lf,%lf,%lf,%lf,%lf,%lf,%lf", // NOLINT
                   nu, nu + 1, a, a + 1, a + 2, a + 3, x, x + 1, y, y + 1, zetaRef,
                   zetaRef + 1);

        if (scanResult != 12) {
            printf("Error reading line: %s\n", line);
            printf("Scanned %d values instead of 12\n", scanResult);
            continue;
        }

        nuReal = nu[0];
        zetaC = epsteinZetaReg(nuReal, dim, a, x, y);
        zetaM = zetaRef[0] + zetaRef[1] * I;
        errorAbs = errAbs(zetaC, zetaM);
        errorRel = errRel(zetaC, zetaM);
        errorMaxAbsRel = (errorAbs < errorRel) ? errorAbs : errorRel;

        errMin = (errMin < errorMaxAbsRel) ? errMin : errorMaxAbsRel;
        errMax = (errMax > errorMaxAbsRel) ? errMax : errorMaxAbsRel;
        errSum += errorMaxAbsRel;

        if (errorMaxAbsRel < tol) {
            testsPassed++;
        } else {
            printf("\n");
            printf("Warning! ");
            printf("zeta reg:");
            printf(" %0*.16lf %+.16lf I (this implementation) \n\t\t!= "
                   "%.16lf "
                   "%+.16lf I (reference implementation)\n",
                   4, creal(zetaC), cimag(zetaC), creal(zetaM), cimag(zetaM));
            printf("Min(Emax, Erel):      %E !< %E  (tolerance)\n", errorMaxAbsRel,
                   tol);
            printf("\n");
            printMatrixUnitTest("a:", a, dim);
            printf("nu:\t\t %.16lf + %.16lf I\n", nu[0], nu[1]);
            printVectorUnitTest("x:\t\t", x, dim);
            printVectorUnitTest("y:\t\t", y, dim);
        }
        totalTests++;
    }

    if (fclose(zetaRegRefData) != 0) {
        freeTestResources(a, nu, x, y, zetaRef);
        return fprintf(stderr, "Error closing file: %d\n", errno);
    }

    freeTestResources(a, nu, x, y, zetaRef);

    printf("\n\t ... ");
    printf("%d out of %d tests passed with tolerance %E.", testsPassed, totalTests,
           tol);
    printf("\t    ");
    printf("[ Error →  min: %E | max: %E | avg: %E ]", errMin, errMax,
           errSum / totalTests);
    printf("\n");

    testsPassedOverall += testsPassed;
    totalTestsOverall += totalTests;

    return (testsPassedOverall == totalTestsOverall) ? 0 : 1;
}

/*!
<<<<<<< HEAD
 * @brief Calculates the singularity of the Epstein zeta function as y approaches
 * zero.
 *
 * @param[in] nu The parameter nu of the Epstein zeta function.
 * @param[in] dim The dimension of the lattice.
 * @param[in] y Pointer to the array of y values.
 * @return The value of the singularity function.
 */
double sHat(double nu, unsigned int dim, double *y) {
    double ySquared = dot(dim, y, y);
    double k = fmax(0., nearbyint((nu - (double)dim) / 2));
    if (nu == (dim + 2 * k)) {
        return pow(M_PI, (2 * k) + (((double)dim) / 2)) /
               tgamma(k + (((double)dim) / 2)) * pow(-1, k + 1) / tgamma(k + 1) *
               pow(ySquared, k) * log(M_PI * ySquared);
    }
    return pow(M_PI, nu - (((double)dim) / 2)) *
           pow(ySquared, (nu - ((double)dim)) / 2) * tgamma(((double)dim - nu) / 2) /
           tgamma(nu / 2);
}

/*!
 * @brief Reports an error when the Epstein zeta function representation test fails.
 *
 * This function prints detailed information about the test case that failed,
 * including the computed values, error margins, and input parameters.
 *
 * @param[in] valZeta The value computed by epsteinZeta.
 * @param[in] valZetaReg The value computed by the epsteinZetaReg representation.
 * @param[in] errorMaxAbsRel The maximum of absolute and relative errors.
 * @param[in] tol The tolerance level for the test.
 * @param[in] m Pointer to the matrix of coefficients.
 * @param[in] dim The dimension of the lattice.
 * @param[in] nu The parameter nu of the Epstein zeta function.
 * @param[in] x Pointer to the array of x values.
 * @param[in] y Pointer to the array of y values.
 */
void reportEpsteinZetaError(double complex valZeta, double complex valZetaReg,
                            double errorMaxAbsRel, double tol, double *m,
                            unsigned int dim, double nu, double *x, double *y) {
    printf("\nWarning! ");
    printf("epsteinZeta:");
    printf(" %0*.16lf %+.16lf I (epsteinZeta) \n\t\t  != "
           "%.16lf "
           "%+.16lf I (epsteinZetaReg representation)\n",
           4, creal(valZeta), cimag(valZeta), creal(valZetaReg), cimag(valZetaReg));
    printf("Min(Emax, Erel):      %.16lf > %.16lf  (tolerance)\n", errorMaxAbsRel,
           tol);
    printf("\n");
    printMatrixUnitTest("m:", m, (int)dim);
    printf("nu:\t\t %.16lf\n", nu);
    printVectorUnitTest("x:\t\t", x, (int)dim);
    printVectorUnitTest("y:\t\t", y, (int)dim);
}

/*!
 * @brief Reports an error when the Epstein zeta function cutoff test fails.
 *
 * @param[in] testCase A string describing the specific test case that failed.
 * @param[in] zeta1 The first computed value of the Epstein zeta function.
 * @param[in] zeta2 The second computed value of the Epstein zeta function for
 * comparison.
 * @param[in] nu The parameter nu of the Epstein zeta function.
 * @param[in] y Pointer to the array of y values.
 * @param[in] dim The dimension of the lattice.
 */
void reportEpsteinZetaCutoffError(const char *testCase, double complex zeta1,
                                  double complex zeta2, double nu, double *y,
                                  unsigned int dim) {
    printf("\nWarning! ");
    printf("%s:\n", testCase);
    printf(" %0*.16lf %+.16lf I \n\t\t  != "
           "%.16lf %+.16lf I\n",
           4, creal(zeta1), cimag(zeta1), creal(zeta2), cimag(zeta2));
    printf("nu:\t\t %.16lf\n", nu);
    printf("y:\t\t");
    for (unsigned int i = 0; i < dim; i++) {
        printf("%.32lf", y[i]);
        if (i < dim - 1) {
            printf(", ");
        }
    }
    printf("\n\n");
    printf("\n");
}

/*!
=======
>>>>>>> e6064e74
 * @brief Test if the Epstein zeta function can be represented in terms of the
 * regularized function and the singularity, particularly focusing on cases where nu
 * = dim + 2k, where k is an integer.
 *
 * @return number of failed tests.
 * tests pass.
 */
bool test_epsteinZeta_epsteinZetaReg_represent_as_each_other() {
    printf("%s ", __func__);
    double errorAbs;
    double errorRel;
    double errorMaxAbsRel;
    double complex valZeta;
    double complex valZetaReg;
    double nu;

    int testsPassed = 0;
    int totalTests = 0;

    double errMin = NAN;
    double errMax = NAN;
    double errSum = 0.;

    double tol = pow(10, -14);
    unsigned int dim = 2;
    double m[] = {3. / 2, 1. / 5, 1. / 4, 1.};
    double x[] = {0.1, 0.2};
    double y[] = {0, 0.5};
    double vol = 29. / 20;

    for (int i = 0; i < 100; i++) {
        nu = -8.5 + (double)i / 5.;

        valZeta = epsteinZeta(nu, dim, m, x, y);
        valZetaReg = cexp(-2 * M_PI * I * dot(dim, x, y)) *
                     (epsteinZetaReg(nu, dim, m, x, y) + sHat(nu, dim, y) / vol);

        errorAbs = errAbs(valZeta, valZetaReg);
        errorRel = errRel(valZeta, valZetaReg);
        errorMaxAbsRel = (errorAbs < errorRel) ? errorAbs : errorRel;

        errMin = (errMin < errorMaxAbsRel) ? errMin : errorMaxAbsRel;
        errMax = (errMax > errorMaxAbsRel) ? errMax : errorMaxAbsRel;
        errSum += errorMaxAbsRel;

        if (errorMaxAbsRel < tol) {
            testsPassed++;
        } else {
            reportEpsteinZetaError(valZeta, valZetaReg, errorMaxAbsRel, tol, m, dim,
                                   nu, x, y);
        }
        totalTests++;
    }

    // test identity around zero
    double yZeta[] = {0, pow(10, -16)};
    double yZetaReg[] = {0., 0.};

    for (int i = 0; i < 100; i++) {
        nu = -8.5 + (double)i / 5.;

        valZeta = epsteinZeta(nu, dim, m, x, yZeta);
        valZetaReg =
            cexp(-2 * M_PI * I * dot(dim, x, yZeta)) *
            (epsteinZetaReg(nu, dim, m, x, yZetaReg) + sHat(nu, dim, yZeta) / vol);

        errorAbs = errAbs(valZeta, valZetaReg);
        errorRel = errRel(valZeta, valZetaReg);
        errorMaxAbsRel = (errorAbs < errorRel) ? errorAbs : errorRel;

        errMin = (errMin < errorMaxAbsRel) ? errMin : errorMaxAbsRel;
        errMax = (errMax > errorMaxAbsRel) ? errMax : errorMaxAbsRel;
        errSum += errorMaxAbsRel;

        if (errorMaxAbsRel < tol) {
            testsPassed++;
        } else {
            reportEpsteinZetaError(valZeta, valZetaReg, errorMaxAbsRel, tol, m, dim,
                                   nu, x, yZetaReg);
        }
        totalTests++;
    }

    printf("\n\t ... ");
    printf("%d out of %d tests passed with tolerance %E.", testsPassed, totalTests,
           tol);
    printf("\t    ");
    printf("[ Error →  min: %E | max: %E | avg: %E ]", errMin, errMax,
           errSum / totalTests);
    printf("\n");

    return totalTests - testsPassed;
}

/*!
 * @brief Test the Epstein zeta function behavior around the cutoff point for nu <=
 * dim.
 *
 * This function tests the Epstein zeta function for four cases:
 * 1. At a reference value (y = {0, 0, 0.5})
 * 2. Just before the cutoff (y = {0, 0, 1e-31})
 * 3. Just after the cutoff (y = {0, 0, 1e-33})
 * 4. At zero (y = {0, 0, 0})
 *
 * It then compares these results to check if:
 * - The result after cutoff is the same as at zero
 * - In the case that the result just before the cutoff is different from the
 * reference result: That the result before cutoff is different from after cutoff
 *
 * @return number of failed tests.
 */
bool test_epsteinZeta_cutoff() {
    printf("%s ", __func__);
    double nu;
    unsigned int dim = 3;
    double m[] = {1, 0, 0, 0, 1, 0, 0, 0, 1}; // Identity matrix 3x3
    double x[] = {0, 0, 0};
    double y_ref[] = {0, 0, 0.5};
    double y_before[] = {0, 0, 1e-31};
    double y_after[] = {0, 0, 1e-33};
    double y_zero[] = {0, 0, 0};

    int testsPassed = 0;
    int totalTests = 0;

    double tol = 1e-15; // Tolerance for comparison

    for (int i = 0; i < 100; i++) {
        nu = 3 - (double)i / 4;

        double complex zetaRef = epsteinZeta(nu, dim, m, x, y_ref);
        double complex zetaBeforeCutoff = epsteinZeta(nu, dim, m, x, y_before);
        double complex zetaAfterCutoff = epsteinZeta(nu, dim, m, x, y_after);
        double complex zetaZero = epsteinZeta(nu, dim, m, x, y_zero);

        // Check if after cutoff and zero are the same
        if (cabs(zetaAfterCutoff - zetaZero) > tol) {
            reportEpsteinZetaCutoffError(
                "zetaAfterCutoff and zetaZero are not equal", zetaAfterCutoff,
                zetaZero, nu, y_after, dim);
        } else if (cabs(zetaRef - zetaBeforeCutoff) >= tol &&
                   cabs(zetaBeforeCutoff - zetaAfterCutoff) <= tol) {
            // Check if before cutoff and after cutoff are different
            reportEpsteinZetaCutoffError(
                "zetaBeforeCutoff and zetaAfterCutoff are not different",
                zetaBeforeCutoff, zetaAfterCutoff, nu, y_before, dim);
        } else {
            testsPassed++;
        }
        totalTests++;
    }

    printf("\n\t ... ");
    printf("%d out of %d tests passed with tolerance %E.\n", testsPassed, totalTests,
           tol);

    return totalTests - testsPassed;
}

/*!
 * @brief Main function to run all Epstein zeta function tests.
 *
 * @return number of failed tests.
 */
int main() {
    int failedQ1 = test_epsteinZeta_epsteinZetaReg();
    int failedQ2 = test_epsteinZeta_epsteinZetaReg_represent_as_each_other();
    int failedQ3 = test_epsteinZeta_cutoff();
    return failedQ1 + failedQ2 + failedQ3;
}<|MERGE_RESOLUTION|>--- conflicted
+++ resolved
@@ -1,4 +1,4 @@
-// SPDX-FileCopyrightText: 2024 Jonathan Busse <jonathan@jbusse.de>
+// SPDX-FileCopyrightText: 2025 Jonathan Busse <jonathan@jbusse.de>
 //
 // SPDX-License-Identifier: AGPL-3.0-only
 
@@ -69,8 +69,6 @@
 }
 
 /*!
-<<<<<<< HEAD
-=======
  * @brief Reports an error when the Epstein zeta function representation test fails.
  *
  * This function prints detailed information about the test case that failed,
@@ -136,7 +134,6 @@
 }
 
 /*!
->>>>>>> e6064e74
  * @brief Test function for Epstein zeta and Regularized Epstein zeta functions.
  *
  * This function tests both the epsteinZeta and epsteinZetaReg functions by comparing
@@ -342,96 +339,6 @@
 }
 
 /*!
-<<<<<<< HEAD
- * @brief Calculates the singularity of the Epstein zeta function as y approaches
- * zero.
- *
- * @param[in] nu The parameter nu of the Epstein zeta function.
- * @param[in] dim The dimension of the lattice.
- * @param[in] y Pointer to the array of y values.
- * @return The value of the singularity function.
- */
-double sHat(double nu, unsigned int dim, double *y) {
-    double ySquared = dot(dim, y, y);
-    double k = fmax(0., nearbyint((nu - (double)dim) / 2));
-    if (nu == (dim + 2 * k)) {
-        return pow(M_PI, (2 * k) + (((double)dim) / 2)) /
-               tgamma(k + (((double)dim) / 2)) * pow(-1, k + 1) / tgamma(k + 1) *
-               pow(ySquared, k) * log(M_PI * ySquared);
-    }
-    return pow(M_PI, nu - (((double)dim) / 2)) *
-           pow(ySquared, (nu - ((double)dim)) / 2) * tgamma(((double)dim - nu) / 2) /
-           tgamma(nu / 2);
-}
-
-/*!
- * @brief Reports an error when the Epstein zeta function representation test fails.
- *
- * This function prints detailed information about the test case that failed,
- * including the computed values, error margins, and input parameters.
- *
- * @param[in] valZeta The value computed by epsteinZeta.
- * @param[in] valZetaReg The value computed by the epsteinZetaReg representation.
- * @param[in] errorMaxAbsRel The maximum of absolute and relative errors.
- * @param[in] tol The tolerance level for the test.
- * @param[in] m Pointer to the matrix of coefficients.
- * @param[in] dim The dimension of the lattice.
- * @param[in] nu The parameter nu of the Epstein zeta function.
- * @param[in] x Pointer to the array of x values.
- * @param[in] y Pointer to the array of y values.
- */
-void reportEpsteinZetaError(double complex valZeta, double complex valZetaReg,
-                            double errorMaxAbsRel, double tol, double *m,
-                            unsigned int dim, double nu, double *x, double *y) {
-    printf("\nWarning! ");
-    printf("epsteinZeta:");
-    printf(" %0*.16lf %+.16lf I (epsteinZeta) \n\t\t  != "
-           "%.16lf "
-           "%+.16lf I (epsteinZetaReg representation)\n",
-           4, creal(valZeta), cimag(valZeta), creal(valZetaReg), cimag(valZetaReg));
-    printf("Min(Emax, Erel):      %.16lf > %.16lf  (tolerance)\n", errorMaxAbsRel,
-           tol);
-    printf("\n");
-    printMatrixUnitTest("m:", m, (int)dim);
-    printf("nu:\t\t %.16lf\n", nu);
-    printVectorUnitTest("x:\t\t", x, (int)dim);
-    printVectorUnitTest("y:\t\t", y, (int)dim);
-}
-
-/*!
- * @brief Reports an error when the Epstein zeta function cutoff test fails.
- *
- * @param[in] testCase A string describing the specific test case that failed.
- * @param[in] zeta1 The first computed value of the Epstein zeta function.
- * @param[in] zeta2 The second computed value of the Epstein zeta function for
- * comparison.
- * @param[in] nu The parameter nu of the Epstein zeta function.
- * @param[in] y Pointer to the array of y values.
- * @param[in] dim The dimension of the lattice.
- */
-void reportEpsteinZetaCutoffError(const char *testCase, double complex zeta1,
-                                  double complex zeta2, double nu, double *y,
-                                  unsigned int dim) {
-    printf("\nWarning! ");
-    printf("%s:\n", testCase);
-    printf(" %0*.16lf %+.16lf I \n\t\t  != "
-           "%.16lf %+.16lf I\n",
-           4, creal(zeta1), cimag(zeta1), creal(zeta2), cimag(zeta2));
-    printf("nu:\t\t %.16lf\n", nu);
-    printf("y:\t\t");
-    for (unsigned int i = 0; i < dim; i++) {
-        printf("%.32lf", y[i]);
-        if (i < dim - 1) {
-            printf(", ");
-        }
-    }
-    printf("\n\n");
-    printf("\n");
-}
-
-/*!
-=======
->>>>>>> e6064e74
  * @brief Test if the Epstein zeta function can be represented in terms of the
  * regularized function and the singularity, particularly focusing on cases where nu
  * = dim + 2k, where k is an integer.

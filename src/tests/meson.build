<<<<<<< HEAD
# SPDX-FileCopyrightText: 2024 Jan Schmitz <schmitz@num.uni-sb.de>
# SPDX-FileCopyrightText: 2024 Jonathan Busse <jonathan@jbusse.de>
=======
# SPDX-FileCopyrightText: 2025 Jan Schmitz <schmitz@num.uni-sb.de>
# SPDX-FileCopyrightText: 2025 Jonathan Busse <jonathan@jbusse.de>
>>>>>>> e5db53af
#
# SPDX-License-Identifier: CC0-1.0

test_epsteinZeta = executable('epsteinlib_test_epsteinZeta',
    ['../tools.c','utils.c','test_epsteinZeta.c'],
    include_directories : incdir,
    dependencies: deps,
    install: false,
    override_options: override_options,
    link_with : epsteinlib
)

test_crandall = executable('epsteinlib_test_crandall',
    ['utils.c','test_crandall.c'],
    include_directories : incdir,
    dependencies: deps,
    install: false,
    override_options: override_options,
    link_with : epsteinlib
)

<<<<<<< HEAD
test_setZetaDer = executable('epsteinlib_test_setZetaDer',
    ['../tools.c','utils.c','test_setZetaDer.c'],
=======
benchmark_epstein = executable('epsteinlib_benchmark_epstein',
    ['benchmark_epstein.c'],
>>>>>>> e5db53af
    include_directories : incdir,
    dependencies: deps,
    install: false,
    override_options: override_options,
    link_with : epsteinlib
)

<<<<<<< HEAD

test_crandall_der = executable('epsteinlib_test_crandall_derivatives',
    ['utils.c','test_crandall_der.c'],
=======
benchmark_gamma = executable('epsteinlib_benchmark_gamma',
    ['../gamma.c','benchmark_gamma.c'],
>>>>>>> e5db53af
    include_directories : incdir,
    dependencies: deps,
    install: false,
    override_options: override_options,
    link_with : epsteinlib
)

test('test_epsteinZeta',
    test_epsteinZeta,
    workdir: meson.current_source_dir()
)

test('test_crandall',
    test_crandall,
    workdir: meson.current_source_dir()
)

test('test_setZetaDer',
    test_setZetaDer,
    workdir: meson.current_source_dir()
)

test('test_crandall_derivatives',
    test_crandall_der,
    workdir: meson.current_source_dir()
)<|MERGE_RESOLUTION|>--- conflicted
+++ resolved
@@ -1,10 +1,5 @@
-<<<<<<< HEAD
-# SPDX-FileCopyrightText: 2024 Jan Schmitz <schmitz@num.uni-sb.de>
-# SPDX-FileCopyrightText: 2024 Jonathan Busse <jonathan@jbusse.de>
-=======
 # SPDX-FileCopyrightText: 2025 Jan Schmitz <schmitz@num.uni-sb.de>
 # SPDX-FileCopyrightText: 2025 Jonathan Busse <jonathan@jbusse.de>
->>>>>>> e5db53af
 #
 # SPDX-License-Identifier: CC0-1.0
 
@@ -26,13 +21,8 @@
     link_with : epsteinlib
 )
 
-<<<<<<< HEAD
 test_setZetaDer = executable('epsteinlib_test_setZetaDer',
     ['../tools.c','utils.c','test_setZetaDer.c'],
-=======
-benchmark_epstein = executable('epsteinlib_benchmark_epstein',
-    ['benchmark_epstein.c'],
->>>>>>> e5db53af
     include_directories : incdir,
     dependencies: deps,
     install: false,
@@ -40,14 +30,26 @@
     link_with : epsteinlib
 )
 
-<<<<<<< HEAD
-
 test_crandall_der = executable('epsteinlib_test_crandall_derivatives',
     ['utils.c','test_crandall_der.c'],
-=======
+    include_directories : incdir,
+    dependencies: deps,
+    install: false,
+    override_options: override_options,
+    link_with : epsteinlib
+)
+
+benchmark_epstein = executable('epsteinlib_benchmark_epstein',
+    ['benchmark_epstein.c'],
+    include_directories : incdir,
+    dependencies: deps,
+    install: false,
+    override_options: override_options,
+    link_with : epsteinlib
+)
+
 benchmark_gamma = executable('epsteinlib_benchmark_gamma',
     ['../gamma.c','benchmark_gamma.c'],
->>>>>>> e5db53af
     include_directories : incdir,
     dependencies: deps,
     install: false,
